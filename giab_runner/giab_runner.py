#!/usr/bin/env python3

description = """
The intent of this script is to make running control samples on specific versions of pipelines easy.

The steps it performs:

1. Check out commit, tag or branch in target repo
2. Prepare CSV file for the run
3. Execute the pipeline

It can be configured to run singles, trios and start with FASTQ, BAM and VCF.
"""

import argparse
from pathlib import Path
import subprocess
import logging
import sys
from configparser import ConfigParser
from datetime import datetime
from typing import List, Dict, Optional, Tuple

from help_classes import Case, CsvEntry


logging.basicConfig(level=logging.INFO, format="%(levelname)s: %(message)s")
LOG = logging.getLogger(__name__)


def main(
    config_path: str,
    label: Optional[str],
    checkout: str,
    base_dir: Path,
    wgs_repo: Path,
    start_data: str,
    dry_run: bool,
    stub_run: bool,
    run_type: str,
    skip_confirmation: bool,
    queue: Optional[str],
    no_start: bool,
):

    config = ConfigParser()
    config.read(config_path)

<<<<<<< HEAD
    check_valid_config_arguments(config, run_type, start_data)
    check_valid_repo(LOG, wgs_repo)
    check_valid_checkout(LOG, wgs_repo, checkout)
    checkout_repo(wgs_repo, checkout)
=======
    # FIXME: How can the same function be performed, with the exit on
    # the top level, but in a more visually appealing way?
    result = check_valid_repo(wgs_repo)
    if result[0] != 0:
        LOG.error(result[1])
        sys.exit(1)
    result = check_valid_checkout(wgs_repo, checkout)
    if result[0] != 0:
        LOG.error(result[1])
        sys.exit(1)
    result = checkout_repo(wgs_repo, checkout)
    if result[0] != 0:
        LOG.error(result[1])
        sys.exit(1)
>>>>>>> d143437d

    run_label = build_run_label(run_type, checkout, label, stub_run, start_data)

    results_dir = base_dir / run_label
    if results_dir.exists():
        confirmation = input(
            f"The results dir {results_dir} already exists. Do you want to proceed? (y/n) "
        )

        if confirmation != "y":
            LOG.info("Exiting ...")
            sys.exit(1)

    results_dir.mkdir(exist_ok=True, parents=True)

    run_log_path = results_dir / "run.log"
    write_run_log(run_log_path, run_type, label or "no label", checkout, config)

    if not config.getboolean(run_type, "trio"):
        csv = get_single_csv(config, run_label, run_type, start_data, queue)
    else:
        csv = get_trio_csv(config, run_label, run_type, start_data, queue)
    out_csv = results_dir / "run.csv"
    csv.write_to_file(str(out_csv))

    start_nextflow_command = build_start_nextflow_analysis_cmd(
        config["settings"]["start_nextflow_analysis"],
        out_csv,
        results_dir,
        stub_run,
        no_start,
    )

    start_run(start_nextflow_command, dry_run, skip_confirmation)

    setup_results_links(config, results_dir, run_label, run_type)


def check_valid_config_arguments(config: ConfigParser, run_type: str, start_data: str):
    if run_type not in config.keys():
        raise ValueError(f"Valid config keys are: {config.keys()}")
    valid_start_data = ["fq", "bam", "vcf"]
    if start_data not in valid_start_data:
        raise ValueError(f"Valid start_data types are: {', '.join(valid_start_data)}")


def build_run_label(
    run_type: str, checkout: str, label: Optional[str], stub_run: bool, start_data: str
) -> str:
    label_parts = [run_type]
    if label is not None:
        label_parts.append(label)
    label_parts.append(checkout)
    if stub_run:
        label_parts.append("stub")
    label_parts.append(start_data)
    run_label = "-".join(label_parts)

    if run_label.find("/") != -1:
        LOG.warning(f"Found '/' characters in run label: {run_label}, replacing with '-'")
        run_label = run_label.replace("/", "-")

    return run_label


def checkout_repo(repo: Path, commit: str) -> Tuple[int, str]:

    LOG.info(f"Checking out: {commit} in {str(repo)}")
    results = subprocess.run(
        ["git", "checkout", commit],
        cwd=str(repo),
        # text=True is supported from Python 3.7
        universal_newlines=True,
        stdout=subprocess.PIPE,
        stderr=subprocess.PIPE,
    )
    return (results.returncode, results.stderr)


def get_git_id(repo: Path) -> str:
    result = subprocess.run(
        ["git", "log", "--oneline"],
        cwd=str(repo),
        check=True,
        text=True,
        stdout=subprocess.PIPE,
        stderr=subprocess.PIPE,
    )
    first_line = result.stdout.splitlines()[0]
    commit_hash = first_line.split(" ")[0]
    return commit_hash


def check_valid_repo(repo: Path) -> Tuple[int, str]:
    if not repo.exists():
        return((1, f'The folder "{repo}" does not exist'))

    if not repo.is_dir():
        return((1, f'"{repo}" is not a folder'))

    if not (repo / ".git").is_dir():
        return((1, f'"{repo}" has no .git subdir. It should be a Git repository'))

    return (0, "")

def check_valid_checkout(repo: Path, checkout_obj: str) -> Tuple[int, str]:
    results = subprocess.run(
        ["git", "rev-parse", "--verify", checkout_obj],
        cwd=str(repo),
        universal_newlines=True,
        stdout=subprocess.PIPE,
        stderr=subprocess.PIPE,
    )

    if results.returncode != 0:
        return (results.returncode, f"The string {checkout_obj} was not found in the repository")
    return (0, "")


def write_run_log(
    run_log_path: Path, run_type: str, tag: str, commit: str, config: ConfigParser
):
    with run_log_path.open("w") as out_fh:
        print(f"Run type: {run_type}", file=out_fh)
        print(f"tag: {tag}", file=out_fh)
        print(f"Commit: {commit}", file=out_fh)

        print("Config file - settings", file=out_fh)
        for key, val in config["settings"].items():
            print(f"{key}: {val}", file=out_fh)

        print(f"Config file - {run_type}", file=out_fh)
        for key, val in config[run_type].items():
            print(f"{key}: {val}", file=out_fh)


def get_single_csv(
    config: ConfigParser,
    run_label: str,
    run_type: str,
    start_data: str,
    queue: Optional[str],
):
    assay = config[run_type]["assay"]
    case_id = config[run_type]["case"]
    case_dict = config[case_id]
    case = parse_case(dict(case_dict), start_data, is_trio=False)

    if not Path(case.read1).exists() or not Path(case.read2).exists():
        raise FileNotFoundError(f"One or both files missing: {case.read1} {case.read2}")

    run_csv = CsvEntry(run_label, assay, [case], queue)
    return run_csv


def get_trio_csv(
    config: ConfigParser,
    run_label: str,
    run_type: str,
    start_data: str,
    queue: Optional[str],
):

    assay = config[run_type]["assay"]

    case_ids = config[run_type]["cases"].split(",")
    assert (
        len(case_ids) == 3
    ), f"For a trio, three fields are expected, found: {case_ids}"
    cases: List[Case] = []
    for case_id in case_ids:
        case_dict = config[case_id]
        case = parse_case(dict(case_dict), start_data, is_trio=True)

        if not Path(case.read1).exists() or not Path(case.read2).exists():
            raise FileNotFoundError(f"One or both files missing: {case.read1} {case.read2}")

        cases.append(case)

    run_csv = CsvEntry(run_label, assay, cases, queue)
    return run_csv


def parse_case(case_dict: Dict[str, str], start_data: str, is_trio: bool) -> Case:
    if start_data == "vcf":
        fw = case_dict["vcf"]
        rv = f"{fw}.tbi"
    elif start_data == "bam":
        fw = case_dict["bam"]
<<<<<<< HEAD
        rv = f"{fw}.bai"
    else:
=======
        rv = case_dict["bam_bai"]
    elif start_data == "fq":
>>>>>>> d143437d
        fw = case_dict["fq_fw"]
        rv = case_dict["fq_rv"]
    else:
        raise ValueError(f"Unknown start_data, found: {start_data}, valid are vcf, bam, fq")

    case = Case(
        case_dict["id"],
        case_dict["clarity_pool_id"],
        case_dict["clarity_sample_id"],
        case_dict["sex"],
        case_dict["type"],
        fw,
        rv,
        mother=case_dict.get("mother") if is_trio else None,
        father=case_dict.get("father") if is_trio else None,
    )
    return case


def build_start_nextflow_analysis_cmd(
    start_nextflow_analysis_pl: str,
    csv: Path,
    results_dir: Path,
    stub_run: bool,
    no_start: bool,
) -> List[str]:

    out_dir = results_dir
    cron_dir = results_dir

    start_nextflow_command = [
        start_nextflow_analysis_pl,
        str(csv.resolve()),
        "--outdir",
        str(out_dir.resolve()),
        "--crondir",
        str(cron_dir.resolve()),
    ]
    if stub_run:
        start_nextflow_command.append("--custom_flags")
        start_nextflow_command.append("'-stub-run'")

    if no_start:
        start_nextflow_command.append("--nostart")

    return start_nextflow_command


def start_run(
    start_nextflow_command: List[str], dry_run: bool, skip_confirmation: bool
):
    joined_command = " ".join(start_nextflow_command)
    if not dry_run:
        if not skip_confirmation:
            confirmation = input(
                f"Do you want to run the following command:\n{joined_command}\n(y/n) "
            )

            if confirmation == "y":
                subprocess.run(start_nextflow_command, check=True)
            else:
                LOG.info("Exiting ...")
        else:
                subprocess.run(start_nextflow_command, check=True)
    else:
        LOG.info(joined_command)


def setup_results_links(
    config: ConfigParser, results_dir: Path, run_label: str, run_type: str
):

    assay = config[run_type]["assay"]

    log_base_dir = config["settings"]["log_base_dir"]
    trace_base_dir = config["settings"]["trace_base_dir"]
    work_base_dir = config["settings"]["work_base_dir"]

    current_date = datetime.now()
    date_stamp = current_date.strftime("%Y-%m-%d")

    log_link = results_dir / "nextflow.log"
    trace_link = results_dir / "trace.txt"
    work_link = results_dir / "work"

    log_link_target = Path(f"{log_base_dir}/{run_label}.{assay}.{date_stamp}.log")
    trace_link_target = Path(f"{trace_base_dir}/{run_label}.{assay}.trace.txt")
    work_link_target = Path(f"{work_base_dir}/{run_label}.{assay}")

    if log_link.exists():
        LOG.warning(f"{log_link} already exists, removing previous link")
        log_link.unlink()

    if trace_link.exists():
        LOG.warning(f"{trace_link} already exists, removing previous link")
        trace_link.unlink()

    if work_link.exists():
        LOG.warning(f"{work_link} already exists, removing previous link")
        work_link.unlink()

    log_link.symlink_to(log_link_target)
    trace_link.symlink_to(trace_link_target)
    work_link.symlink_to(work_link_target)


def parse_arguments():
    parser = argparse.ArgumentParser(description=description)
    parser.add_argument("--label", help="Something for you to use to remember the run")
    parser.add_argument(
        "--checkout",
        required=True,
        help="Tag, commit or branch to check out in --repo",
    )
    parser.add_argument(
        "--baseout",
        required=True,
        help="The base folder into which results folders are created following the pattern: {base}/{label}_{run_type}_{checkout})",
    )
    parser.add_argument(
        "--repo", required=True, help="Path to the Git repository of the pipeline"
    )
    parser.add_argument(
        "--start_data",
        default="fq",
        help="Start run from FASTQ (fq), BAM (bam) or VCF (vcf) (must be present in config)",
    )
    parser.add_argument(
        "--run_type",
        help="Select run type from the config (i.e. giab-single, giab-trio, seracare ...)",
        required=True,
    )
    parser.add_argument(
        "--dry",
        "-n",
        action="store_true",
        help="Go through the motions, but don't execute the pipeline",
    )
    parser.add_argument(
        "--skip_confirmation",
        action="store_true",
        help="If not set, you will be asked before starting the pipeline run",
    )
    parser.add_argument(
        "--stub", action="store_true", help="Pass the -stub-run flag to the pipeline"
    )
    parser.add_argument(
        "--config",
        required=True,
        help="Config file in INI format containing information about run types and cases",
    )
    parser.add_argument(
        "--queue",
        help="Optionally specify in which queue to run (i.e. low, grace-normal etc.)",
    )
    parser.add_argument(
        "--nostart",
        action="store_true",
        help="Run start_nextflow_analysis.pl with nostart, printing the path to the SLURM job only",
    )
    args = parser.parse_args()
    return args


if __name__ == "__main__":
    args = parse_arguments()
    main(
        args.config,
        args.label,
        args.checkout,
        Path(args.baseout),
        Path(args.repo),
        args.start_data,
        args.dry,
        args.stub,
        args.run_type,
        args.skip_confirmation,
        args.queue,
        args.nostart,
    )<|MERGE_RESOLUTION|>--- conflicted
+++ resolved
@@ -46,27 +46,10 @@
     config = ConfigParser()
     config.read(config_path)
 
-<<<<<<< HEAD
     check_valid_config_arguments(config, run_type, start_data)
-    check_valid_repo(LOG, wgs_repo)
-    check_valid_checkout(LOG, wgs_repo, checkout)
+    check_valid_repo(wgs_repo)
+    check_valid_checkout(wgs_repo, checkout)
     checkout_repo(wgs_repo, checkout)
-=======
-    # FIXME: How can the same function be performed, with the exit on
-    # the top level, but in a more visually appealing way?
-    result = check_valid_repo(wgs_repo)
-    if result[0] != 0:
-        LOG.error(result[1])
-        sys.exit(1)
-    result = check_valid_checkout(wgs_repo, checkout)
-    if result[0] != 0:
-        LOG.error(result[1])
-        sys.exit(1)
-    result = checkout_repo(wgs_repo, checkout)
-    if result[0] != 0:
-        LOG.error(result[1])
-        sys.exit(1)
->>>>>>> d143437d
 
     run_label = build_run_label(run_type, checkout, label, stub_run, start_data)
 
@@ -256,13 +239,8 @@
         rv = f"{fw}.tbi"
     elif start_data == "bam":
         fw = case_dict["bam"]
-<<<<<<< HEAD
         rv = f"{fw}.bai"
-    else:
-=======
-        rv = case_dict["bam_bai"]
     elif start_data == "fq":
->>>>>>> d143437d
         fw = case_dict["fq_fw"]
         rv = case_dict["fq_rv"]
     else:
