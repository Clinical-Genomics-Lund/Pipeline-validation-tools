#!/usr/bin/env python3

description = """
The intent of this script is to make running control samples on specific versions of pipelines easy.

The steps it performs:

1. Check out commit, tag or branch in target repo
2. Prepare CSV file for the run
3. Execute the pipeline

It can be configured to run singles, trios and start with FASTQ, BAM and VCF.
"""

import argparse
from pathlib import Path
import subprocess
import logging
import sys
from configparser import ConfigParser
<<<<<<< HEAD
from typing import List, Dict, Optional
from datetime import datetime
=======
from typing import List, Dict, Optional, Tuple
>>>>>>> 691342ee

from help_classes import Case, CsvEntry


logging.basicConfig(level=logging.INFO, format="%(levelname)s: %(message)s")
LOG = logging.getLogger(__name__)


def main(
    config_path: str,
    label: Optional[str],
    checkout: str,
    base_dir: Path,
    wgs_repo: Path,
    start_data: str,
    dry_run: bool,
    stub_run: bool,
    run_type: str,
    skip_confirmation: bool,
    queue: Optional[str],
    no_start: bool,
):

    config = ConfigParser()
    config.read(config_path)

    # FIXME: How can the same function be performed, with the exit on
    # the top level, but in a more visually appealing way?
    result = check_valid_repo(wgs_repo)
    if result[0] != 0:
        LOG.error(result[1])
        sys.exit(1)
    result = check_valid_checkout(wgs_repo, checkout)
    if result[0] != 0:
        LOG.error(result[1])
        sys.exit(1)
    result = checkout_repo(wgs_repo, checkout)
    if result[0] != 0:
        LOG.error(result[1])
        sys.exit(1)

    run_label = build_run_label(run_type, checkout, label, stub_run, start_data)

    results_dir = base_dir / run_label
    results_dir.mkdir(exist_ok=True, parents=True)

    run_log_path = results_dir / "run.log"
    write_run_log(run_log_path, run_type, label or "no label", checkout, config)

    if not config.getboolean(run_type, "trio"):
        csv = get_single_csv(config, run_label, run_type, start_data, queue)
    else:
        csv = get_trio_csv(config, run_label, run_type, start_data, queue)
    out_csv = results_dir / "run.csv"
    csv.write_to_file(str(out_csv))

    start_nextflow_command = build_start_nextflow_analysis_cmd(
        config["settings"]["start_nextflow_analysis"],
        out_csv,
        results_dir,
        stub_run,
        no_start,
    )

    start_run(start_nextflow_command, dry_run, skip_confirmation)

    setup_results_links(config, results_dir, run_label, run_type)


def build_run_label(
    run_type: str, checkout: str, label: Optional[str], stub_run: bool, start_data: str
) -> str:
    label_parts = [run_type]
    if label is not None:
        label_parts.append(label)
    label_parts.append(checkout)
    if stub_run:
        label_parts.append("stub")
    label_parts.append(start_data)
    run_label = "-".join(label_parts)
    return run_label


def checkout_repo(repo: Path, commit: str) -> Tuple[int, str]:

    LOG.info(f"Checking out: {commit} in {str(repo)}")
    results = subprocess.run(
        ["git", "checkout", commit],
        cwd=str(repo),
        # text=True is supported from Python 3.7
        universal_newlines=True,
        stdout=subprocess.PIPE,
        stderr=subprocess.PIPE,
    )
    return (results.returncode, results.stderr)


def get_git_id(repo: Path) -> str:
    result = subprocess.run(
        ["git", "log", "--oneline"],
        cwd=str(repo),
        check=True,
        text=True,
        stdout=subprocess.PIPE,
        stderr=subprocess.PIPE,
    )
    first_line = result.stdout.splitlines()[0]
    commit_hash = first_line.split(" ")[0]
    return commit_hash


def check_valid_repo(repo: Path) -> Tuple[int, str]:
    if not repo.exists():
        return((1, f'The folder "{repo}" does not exist'))

    if not repo.is_dir():
        return((1, f'"{repo}" is not a folder'))

    if not (repo / ".git").is_dir():
        return((1, f'"{repo}" has no .git subdir. It should be a Git repository'))

    return (0, "")

def check_valid_checkout(repo: Path, checkout_obj: str) -> Tuple[int, str]:
    results = subprocess.run(
        ["git", "rev-parse", "--verify", checkout_obj],
        cwd=str(repo),
        universal_newlines=True,
        stdout=subprocess.PIPE,
        stderr=subprocess.PIPE,
    )

    if results.returncode != 0:
        return (results.returncode, f"The string {checkout_obj} was not found in the repository")
    return (0, "")


def write_run_log(
    run_log_path: Path, run_type: str, tag: str, commit: str, config: ConfigParser
):
    with run_log_path.open("w") as out_fh:
        print(f"Run type: {run_type}", file=out_fh)
        print(f"tag: {tag}", file=out_fh)
        print(f"Commit: {commit}", file=out_fh)

        print("Config file - settings", file=out_fh)
        for key, val in config["settings"].items():
            print(f"{key}: {val}", file=out_fh)

        print(f"Config file - {run_type}", file=out_fh)
        for key, val in config[run_type].items():
            print(f"{key}: {val}", file=out_fh)


def get_single_csv(
    config: ConfigParser,
    run_label: str,
    run_type: str,
    start_data: str,
    queue: Optional[str],
):
    assay = config[run_type]["assay"]
    case_id = config[run_type]["case"]
    case_dict = config[case_id]
    case = parse_case(dict(case_dict), start_data, is_trio=False)

    if not Path(case.read1).exists() or not Path(case.read2).exists():
        raise FileNotFoundError(f"One or both files missing: {case.read1} {case.read2}")

    run_csv = CsvEntry(run_label, assay, [case], queue)
    return run_csv


def get_trio_csv(
    config: ConfigParser,
    run_label: str,
    run_type: str,
    start_data: str,
    queue: Optional[str],
):

    assay = config[run_type]["assay"]

    case_ids = config[run_type]["cases"].split(",")
    assert (
        len(case_ids) == 3
    ), f"For a trio, three fields are expected, found: {case_ids}"
    cases: List[Case] = []
    for case_id in case_ids:
        case_dict = config[case_id]
        case = parse_case(dict(case_dict), start_data, is_trio=True)
        cases.append(case)

    run_csv = CsvEntry(run_label, assay, cases, queue)
    return run_csv


def parse_case(case_dict: Dict[str, str], start_data: str, is_trio: bool) -> Case:
    if start_data == "vcf":
        fw = case_dict["vcf"]
        rv = case_dict["vcf_tbi"]
    elif start_data == "bam":
        fw = case_dict["bam"]
        rv = case_dict["bam_bai"]
    elif start_data == "fq":
        fw = case_dict["fq_fw"]
        rv = case_dict["fq_rv"]
    else:
        raise ValueError(f"Unknown start_data, found: {start_data}, valid are vcf, bam, fq")

    case = Case(
        case_dict["id"],
        case_dict["clarity_pool_id"],
        case_dict["clarity_sample_id"],
        case_dict["sex"],
        case_dict["type"],
        fw,
        rv,
        mother=case_dict.get("mother") if is_trio else None,
        father=case_dict.get("father") if is_trio else None,
    )
    return case


def build_start_nextflow_analysis_cmd(
    start_nextflow_analysis_pl: str,
    csv: Path,
    results_dir: Path,
    stub_run: bool,
    no_start: bool,
) -> List[str]:

    out_dir = results_dir
    cron_dir = results_dir

    start_nextflow_command = [
        start_nextflow_analysis_pl,
        str(csv.resolve()),
        "--outdir",
        str(out_dir.resolve()),
        "--crondir",
        str(cron_dir.resolve()),
    ]
    if stub_run:
        start_nextflow_command.append("--custom_flags")
        start_nextflow_command.append("'-stub-run'")

    if no_start:
        start_nextflow_command.append("--nostart")

    return start_nextflow_command


def start_run(
    start_nextflow_command: List[str], dry_run: bool, skip_confirmation: bool
):
    joined_command = " ".join(start_nextflow_command)
    if not dry_run:
        if not skip_confirmation:
            confirmation = input(
                f"Do you want to run the following command:\n{joined_command}\n(y/n) "
            )

            if confirmation == "y":
                subprocess.run(start_nextflow_command, check=True)
            else:
                LOG.info("Exiting ...")
        else:
                subprocess.run(start_nextflow_command, check=True)
    else:
        LOG.info(joined_command)


def setup_results_links(
    config: ConfigParser, results_dir: Path, run_label: str, run_type: str
):

    assay = config[run_type]["assay"]

    log_base_dir = config["settings"]["log_base_dir"]
    trace_base_dir = config["settings"]["trace_base_dir"]
    work_base_dir = config["settings"]["work_base_dir"]

    current_date = datetime.now()
    date_stamp = current_date.strftime("%Y-%m-%d")

    log_link = results_dir / "nextflow.log"
    trace_link = results_dir / "trace.txt"
    work_link = results_dir / "work"

    log_link_target = Path(f"{log_base_dir}/{run_label}.{assay}.{date_stamp}.log")
    trace_link_target = Path(f"{trace_base_dir}/{run_label}.{assay}.trace.txt")
    work_link_target = Path(f"{work_base_dir}/{run_label}.{assay}")

    log_link.symlink_to(log_link_target)
    trace_link.symlink_to(trace_link_target)
    work_link.symlink_to(work_link_target)


def parse_arguments():
    parser = argparse.ArgumentParser(description=description)
    parser.add_argument("--label", help="Something for you to use to remember the run")
    parser.add_argument(
        "--checkout",
        required=True,
        help="Tag, commit or branch to check out in --repo",
    )
    parser.add_argument(
        "--baseout",
        required=True,
        help="The base folder into which results folders are created following the pattern: {base}/{label}_{run_type}_{checkout})",
    )
    parser.add_argument(
        "--repo", required=True, help="Path to the Git repository of the pipeline"
    )
    parser.add_argument(
        "--start_data",
        default="fq",
        help="Start run from FASTQ (fq), BAM (bam) or VCF (vcf) (must be present in config)",
    )
    parser.add_argument(
        "--run_type",
        help="Select run type from the config (i.e. giab-single, giab-trio, seracare ...)",
        required=True,
    )
    parser.add_argument(
        "--dry",
        "-n",
        action="store_true",
        help="Go through the motions, but don't execute the pipeline",
    )
    parser.add_argument(
        "--skip_confirmation",
        action="store_true",
        help="If not set, you will be asked before starting the pipeline run",
    )
    parser.add_argument(
        "--stub", action="store_true", help="Pass the -stub-run flag to the pipeline"
    )
    parser.add_argument(
        "--config",
        required=True,
        help="Config file in INI format containing information about run types and cases",
    )
    parser.add_argument(
        "--queue",
        help="Optionally specify in which queue to run (i.e. low, grace-normal etc.)",
    )
    parser.add_argument(
        "--nostart",
        action="store_true",
        help="Run start_nextflow_analysis.pl with nostart, printing the path to the SLURM job only",
    )
    args = parser.parse_args()
    return args


if __name__ == "__main__":
    args = parse_arguments()
    main(
        args.config,
        args.label,
        args.checkout,
        Path(args.baseout),
        Path(args.repo),
        args.start_data,
        args.dry,
        args.stub,
        args.run_type,
        args.skip_confirmation,
        args.queue,
        args.nostart,
    )<|MERGE_RESOLUTION|>--- conflicted
+++ resolved
@@ -18,12 +18,8 @@
 import logging
 import sys
 from configparser import ConfigParser
-<<<<<<< HEAD
-from typing import List, Dict, Optional
 from datetime import datetime
-=======
 from typing import List, Dict, Optional, Tuple
->>>>>>> 691342ee
 
 from help_classes import Case, CsvEntry
 
